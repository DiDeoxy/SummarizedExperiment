"""Base class for SummarizedExperiment types."""

from abc import ABCMeta, abstractmethod
from itertools import groupby
from typing import (
    Any,
    Dict,
    List,
    MutableMapping,
    Optional,
    Sequence,
    Tuple,
    Union,
)

from biocframe import BiocFrame  # type: ignore
from numpy.typing import NDArray
from pandas import DataFrame
from scipy.sparse import spmatrix  # type: ignore

__author__ = "jkanche"
__copyright__ = "jkanche"
__license__ = "MIT"


class BaseSE(metaclass=ABCMeta):
    """BaseSE metaclass."""

    @abstractmethod
    def _validate_rows(self, rowData: Any) -> None:
        """Validate rows.

        Args:
            rowData (Any): rows to validate

        Raises:
            ValueError: When rowData is not the same length as the assay rows.
        """

    # need a self.rowXXXX property depending on type of data it contains in
    # subclasses

    @property
    @abstractmethod
    def rownames(self) -> Sequence[str]:
        """Get row/feature names.

        Returns:
            Sequence[str]: list of row index names
        """

    @abstractmethod
    def _slice(
        self, args: Tuple[Union[Sequence[int], slice], ...]
    ) -> Tuple[
        MutableMapping[str, Union[NDArray[Any], spmatrix]],
        Any,
        Union[DataFrame, BiocFrame],
    ]:
        """Internal method to slice `SE` by index.

        Args:
            args (Tuple[Union[Sequence[int], slice], ...]): Indices to slice, `tuple`
                can contain slices along dimensions, max 2 dimensions accepted.

        Raises:
            ValueError: Too many slices

        Returns:
            MutableMapping[str, Union[np.ndarray, spmatrix]]: Sliced assays.
            Any: Sliced rows.
            Union[DataFrame, BiocFrame]: Sliced cols.
        """

    @abstractmethod
    def __str__(self) -> str:
        """The string representation of the experiment."""

    @abstractmethod
    def __getitem__(
        self, args: Tuple[Union[Sequence[int], slice], ...]
    ) -> "BaseSE":
        """Subset a `BaseSe`.

        Args:
            args (Tuple[Union[Sequence[int], slice], ...]): Indices to slice, `tuple`
                can contain slices along dimensions, max 2 dimensions accepted.

        Raises:
            ValueError: Too many slices.

        Returns:
            BaseSe: new sliced `BaseSE` object.
        """

    @abstractmethod
    def toAnnData(self) -> Any:
        """Convert to AnnData.

        Returns:
            Any: AnnData object.
        """

    def _validate_assays(
        self, assays: MutableMapping[str, Union[NDArray[Any], spmatrix]]
    ) -> None:
        """Validate assays.

        Args:
            assays (MutableMapping[str, Any]): assays to validate

<<<<<<< HEAD
        Raises:
            ValueError: when assays are not the same shape
        """
        if len(assays.keys()) == 0:
            raise ValueError(
                "Assays must contain at least one matrix (either sparse or dense)."
            )
=======
        # check feature length
        if self._rows is not None:
            if self._rows.shape[0] != base_dims[0]:
                raise ValueError(
                    f"Features and assays do not match. must be {base_dims[0]} but provided {self._rows.shape[0]}"
                )
        else:
            self._rows = BiocFrame({}, numberOfRows=base_dims[0])
>>>>>>> 2d77759c

        # validate that all assays are the same shape
        dims: Tuple[List[int], List[int]] = ([], [])
        for name, assay in assays.items():
            if len(assay.shape) != 2:
                raise ValueError(
                    f"Only 2D matrices are accepted, provided {len(assay.shape)} "
                    f"dimensions for assay {name}"
                )
        else:
            self._cols = BiocFrame({}, numberOfRows=base_dims[1])

            dims[0].append(assay.shape[0])
            dims[1].append(assay.shape[1])

        group_0 = groupby(dims[0])
        all_same_0 = next(group_0, True) and not next(group_0, False)
        group_1 = groupby(dims[1])
        all_same_1 = next(group_1, True) and not next(group_1, False)

        if not (all_same_0 and all_same_1):
            shapes = {name: assay.shape for name, assay in assays.items()}
            raise ValueError(
                "Assays must be the same shape. Provided assays of different shapes: "
                f"{shapes}"
            )

        self._shape = (dims[0][0], dims[1][0])

    def _validate_cols(self, colData: Union[DataFrame, BiocFrame]) -> None:
        """Validate columns.

        Args:
            colData (Union[DataFrame, BiocFrame]): columns to validate

        Raises:
            ValueError: when columns are not the same length
        """
        if not isinstance(colData, (DataFrame, BiocFrame)):  # type: ignore
            raise ValueError(
                f"colData be either a pandas DataFrame or a BiocFrame, "
                f"provided {type(colData)}"
            )

        if colData.shape[0] != self._shape[1]:
            raise ValueError(
                f"Number of rows in cols ({colData.shape[0]}) must match the number of "
                f"columns in assays ({self._shape[1]})"
            )

    @property
    def assays(self) -> MutableMapping[str, Union[NDArray[Any], spmatrix]]:
        """Get/set the assays.

        Args:
            assays (MutableMapping[str, Union[NDArray[Any], spmatrix]]): A `dict` of
                matrices, with assay names as keys and matrices represented as dense
                (numpy) or sparse (scipy) matrices. All matrices across assays must have
                the same dimensions (number of rows, number of columns).

        Returns:
            MutableMapping[str, Union[NDArray[Any], spmatrix]]: A `dict` where `key`
                is the name of the assay and `value` is the assay matrix.
        """
        return self._assays

    @assays.setter
    def assays(
        self, assays: MutableMapping[str, Union[NDArray[Any], spmatrix]]
    ) -> None:
        self._validate_assays(assays)
        self._assays = assays

    def assay(self, name: str) -> Union[NDArray[Any], spmatrix]:
        """Convenience function to access an assay by name.

        Args:
            name (str): Name of the assay

        Raises:
            ValueError: If assay name does not exist

        Returns:
            Union[NDArray[Any], spmatrix]: The assay matrix.
        """
        if name not in self._assays:
            raise ValueError(f"Assay {name} does not exist.")

        return self._assays[name]

    @property
    def colData(self) -> Union[DataFrame, BiocFrame]:
        """Get the column/sample data.

        Args:
            colData (Optional[Union[DataFrame, BiocFrame]]): new sample data.

        Returns:
            Optional[Union[DataFrame, BiocFrame]]: returns sample data.
        """
        return self._cols

    @colData.setter
    def colData(self, cols: Union[DataFrame, BiocFrame]) -> None:
        self._validate_cols(cols)
        self._cols = cols

    @property
    def metadata(self) -> Optional[MutableMapping[str, Any]]:
        """Get/set the metadata.

        Args:
            metadata (Optional[MutableMapping[str, Any]]): The new metadata, usually a
                `dict`.

        Returns:
            Optional[MutableMapping[str, Any]]: The metadata, usually a `dict`.
        """
        return self._metadata

    @metadata.setter
    def metadata(self, metadata: Optional[MutableMapping[str, Any]]) -> None:
        self._metadata = metadata

    @property
    def shape(self) -> Tuple[int, int]:
        """The shape of the experiment data.

        Returns:
            Tuple[int, int]: A tuple of the number of features and samples.
        """
        return self._shape

    @property
    def dims(self) -> Tuple[int, int]:
        """The dimensions of the experiment data.

        Same as `shape`.

        Returns:
            Tuple[int, int]: A tuple of the number of features and samples.
        """
        return self._shape

    @property
    def assayNames(self) -> List[str]:
        """Get/set the assay names.

        Args:
            names (Sequence[str]): New assay names.

        Returns:
            List[str]: A `list` of the assay names.

        Raises:
            ValueError: if enough names are not provided
        """
        return list(self._assays.keys())

    @assayNames.setter
    def assayNames(self, names: Sequence[str]):
        if len(names) != len(self._assays):
            raise ValueError(
                f"Must provide {len(self._assays)} names, provided {len(names)}"
            )

        self._assays = {
            name: assay for name, assay in zip(names, self._assays.values())
        }

    def subsetAssays(
        self,
        rowIndices: Union[Sequence[int], slice, None] = None,
        colIndices: Union[Sequence[int], slice, None] = None,
    ) -> MutableMapping[str, Union[NDArray[Any], spmatrix]]:
        """Subset all assays to a specified rows or cols or both.

        Args:
            rowIndices (Union[Sequence[int], slice], optional): row indices to subset.
                Defaults to None.
            colIndices (Union[Sequence[int], slice], optional): col indices to subset.
                Defaults to None.

        Raises:
            ValueError: if rowIndices and colIndices are both None.

        Returns:
            MutableMapping[str, Union[NDArray[Any], spmatrix]]: assays with subset
                matrices.
        """
        if rowIndices is None and colIndices is None:
            raise ValueError(
                "`rowIndices` and `colIndices` can not both be 'None'"
            )

        assay_subsets: Dict[str, Union[NDArray[Any], spmatrix]] = {}
        for name, assay in self._assays.items():
            if rowIndices is not None:
                assay = assay[rowIndices, :]  # type: ignore

            if colIndices is not None:
                assay = assay[:, colIndices]  # type: ignore

            assay_subsets[name] = assay  # type: ignore

        return assay_subsets

    @property
    def colnames(self) -> Sequence[str]:
        """Get column/sample names.

        Returns:
            Sequence[str]: list of column names
        """
        if isinstance(self._cols, DataFrame):
            return self._cols.index.tolist()  # type: ignore
        else:
            return self._cols.rowNames<|MERGE_RESOLUTION|>--- conflicted
+++ resolved
@@ -109,7 +109,6 @@
         Args:
             assays (MutableMapping[str, Any]): assays to validate
 
-<<<<<<< HEAD
         Raises:
             ValueError: when assays are not the same shape
         """
@@ -117,16 +116,6 @@
             raise ValueError(
                 "Assays must contain at least one matrix (either sparse or dense)."
             )
-=======
-        # check feature length
-        if self._rows is not None:
-            if self._rows.shape[0] != base_dims[0]:
-                raise ValueError(
-                    f"Features and assays do not match. must be {base_dims[0]} but provided {self._rows.shape[0]}"
-                )
-        else:
-            self._rows = BiocFrame({}, numberOfRows=base_dims[0])
->>>>>>> 2d77759c
 
         # validate that all assays are the same shape
         dims: Tuple[List[int], List[int]] = ([], [])
